<?xml version="1.0" encoding="UTF-8"?>
<project xmlns="http://maven.apache.org/POM/4.0.0"
         xmlns:xsi="http://www.w3.org/2001/XMLSchema-instance"
         xsi:schemaLocation="http://maven.apache.org/POM/4.0.0 http://maven.apache.org/xsd/maven-4.0.0.xsd">
    <modelVersion>4.0.0</modelVersion>

    <groupId>com.omer</groupId>
    <artifactId>jwt-utils</artifactId>
<<<<<<< HEAD
    <version>1.1</version>
=======
    <version>1.2-SNAPSHOT</version>
>>>>>>> 5c93055f

    <properties>
        <!-- dependency versions -->
        <jjwt.version>0.9.1</jjwt.version>
        <jaxb-api.version>2.3.1</jaxb-api.version>
        <junit.version>4.13.1</junit.version>

        <!-- project related -->
        <maven.compiler.source>1.8</maven.compiler.source>
        <maven.compiler.target>1.8</maven.compiler.target>
    </properties>

    <dependencies>
        <dependency>
            <groupId>io.jsonwebtoken</groupId>
            <artifactId>jjwt</artifactId>
            <version>${jjwt.version}</version>
        </dependency>
        <dependency>
            <groupId>javax.xml.bind</groupId>
            <artifactId>jaxb-api</artifactId>
            <version>${jaxb-api.version}</version>
        </dependency>
        <dependency>
            <groupId>junit</groupId>
            <artifactId>junit</artifactId>
            <version>${junit.version}</version>
            <scope>test</scope>
        </dependency>
    </dependencies>

    <distributionManagement>
        <repository>
            <id>github</id>
            <name>GitHub Packages</name>
            <url>https://maven.pkg.github.com/kurular4/jwt-utils</url>
        </repository>
    </distributionManagement>
</project><|MERGE_RESOLUTION|>--- conflicted
+++ resolved
@@ -6,11 +6,7 @@
 
     <groupId>com.omer</groupId>
     <artifactId>jwt-utils</artifactId>
-<<<<<<< HEAD
-    <version>1.1</version>
-=======
     <version>1.2-SNAPSHOT</version>
->>>>>>> 5c93055f
 
     <properties>
         <!-- dependency versions -->
